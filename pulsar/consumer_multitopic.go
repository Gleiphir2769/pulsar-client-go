// Licensed to the Apache Software Foundation (ASF) under one
// or more contributor license agreements.  See the NOTICE file
// distributed with this work for additional information
// regarding copyright ownership.  The ASF licenses this file
// to you under the Apache License, Version 2.0 (the
// "License"); you may not use this file except in compliance
// with the License.  You may obtain a copy of the License at
//
//   http://www.apache.org/licenses/LICENSE-2.0
//
// Unless required by applicable law or agreed to in writing,
// software distributed under the License is distributed on an
// "AS IS" BASIS, WITHOUT WARRANTIES OR CONDITIONS OF ANY
// KIND, either express or implied.  See the License for the
// specific language governing permissions and limitations
// under the License.

package pulsar

import (
	"context"
	"errors"
	"fmt"
	"sync"
	"time"

	"github.com/apache/pulsar-client-go/pulsar/internal"
	pkgerrors "github.com/pkg/errors"

	"github.com/apache/pulsar-client-go/pulsar/log"
)

type multiTopicConsumer struct {
	client *client

	options ConsumerOptions

	consumerName string
	messageCh    chan ConsumerMessage

	consumers map[string]Consumer

	dlq       *dlqRouter
	rlq       *retryRouter
	closeOnce sync.Once
	closeCh   chan struct{}

	log log.Logger
}

func newMultiTopicConsumer(client *client, options ConsumerOptions, topics []string,
	messageCh chan ConsumerMessage, dlq *dlqRouter, rlq *retryRouter) (Consumer, error) {
	mtc := &multiTopicConsumer{
		client:       client,
		options:      options,
		messageCh:    messageCh,
		consumers:    make(map[string]Consumer, len(topics)),
		closeCh:      make(chan struct{}),
		dlq:          dlq,
		rlq:          rlq,
		log:          client.log.SubLogger(log.Fields{"topic": topics}),
		consumerName: options.Name,
	}

	var errs error
	for ce := range subscriber(client, topics, options, messageCh, dlq, rlq) {
		if ce.err != nil {
			errs = pkgerrors.Wrapf(ce.err, "unable to subscribe to topic=%s", ce.topic)
		} else {
			mtc.consumers[ce.topic] = ce.consumer
		}
	}

	if errs != nil {
		for _, c := range mtc.consumers {
			c.Close()
		}
		return nil, errs
	}

	return mtc, nil
}

func (c *multiTopicConsumer) Subscription() string {
	return c.options.SubscriptionName
}

func (c *multiTopicConsumer) Unsubscribe() error {
	var errs error
	for t, consumer := range c.consumers {
		if err := consumer.Unsubscribe(); err != nil {
			msg := fmt.Sprintf("unable to unsubscribe from topic=%s subscription=%s",
				t, c.Subscription())
			errs = pkgerrors.Wrap(err, msg)
		}
	}
	return errs
}

func (c *multiTopicConsumer) Receive(ctx context.Context) (message Message, err error) {
	for {
		select {
		case <-c.closeCh:
			return nil, newError(ConsumerClosed, "consumer closed")
		case cm, ok := <-c.messageCh:
			if !ok {
				return nil, newError(ConsumerClosed, "consumer closed")
			}
			return cm.Message, nil
		case <-ctx.Done():
			return nil, ctx.Err()
		}
	}
}

// Chan return the message chan to users
func (c *multiTopicConsumer) Chan() <-chan ConsumerMessage {
	return c.messageCh
}

// Ack the consumption of a single message
func (c *multiTopicConsumer) Ack(msg Message) error {
	return c.AckID(msg.ID())
}

// AckID the consumption of a single message, identified by its MessageID
func (c *multiTopicConsumer) AckID(msgID MessageID) error {
	mid, ok := toTrackingMessageID(msgID)
	if !ok {
		c.log.Warnf("invalid message id type %T", msgID)
		return errors.New("invalid message id type in multi_consumer")
	}

	if mid.consumer == nil {
		c.log.Warnf("unable to ack messageID=%+v can not determine topic", msgID)
		return errors.New("unable to ack message because consumer is nil")
	}

<<<<<<< HEAD
	return mid.consumer.AckID(msgID)
=======
	if c.options.AckWithResponse {
		return mid.AckWithResponse()
	}

	return mid.Ack()
>>>>>>> e78dc3c2
}

func (c *multiTopicConsumer) ReconsumeLater(msg Message, delay time.Duration) {
	names, err := validateTopicNames(msg.Topic())
	if err != nil {
		c.log.Errorf("validate msg topic %q failed: %v", msg.Topic(), err)
		return
	}
	if len(names) != 1 {
		c.log.Errorf("invalid msg topic %q names: %+v ", msg.Topic(), names)
		return
	}

	tn := names[0]
	fqdnTopic := internal.TopicNameWithoutPartitionPart(tn)
	consumer, ok := c.consumers[fqdnTopic]
	if !ok {
		// check to see if the topic with the partition part is in the consumers
		// this can happen when the consumer is configured to consume from a specific partition
		if consumer, ok = c.consumers[tn.Name]; !ok {
			c.log.Warnf("consumer of topic %s not exist unexpectedly", msg.Topic())
			return
		}
	}
	consumer.ReconsumeLater(msg, delay)
}

func (c *multiTopicConsumer) Nack(msg Message) {
	if c.options.EnableDefaultNackBackoffPolicy || c.options.NackBackoffPolicy != nil {
		msgID := msg.ID()
		mid, ok := toTrackingMessageID(msgID)
		if !ok {
			c.log.Warnf("invalid message id type %T", msgID)
			return
		}

		if mid.consumer == nil {
			c.log.Warnf("unable to nack messageID=%+v can not determine topic", msgID)
			return
		}
		mid.NackByMsg(msg)
		return
	}

	c.NackID(msg.ID())
}

func (c *multiTopicConsumer) NackID(msgID MessageID) {
	mid, ok := toTrackingMessageID(msgID)
	if !ok {
		c.log.Warnf("invalid message id type %T", msgID)
		return
	}

	if mid.consumer == nil {
		c.log.Warnf("unable to nack messageID=%+v can not determine topic", msgID)
		return
	}

	mid.consumer.NackID(msgID)
}

func (c *multiTopicConsumer) Close() {
	c.closeOnce.Do(func() {
		var wg sync.WaitGroup
		wg.Add(len(c.consumers))
		for _, con := range c.consumers {
			go func(consumer Consumer) {
				defer wg.Done()
				consumer.Close()
			}(con)
		}
		wg.Wait()
		close(c.closeCh)
		c.client.handlers.Del(c)
		c.dlq.close()
		c.rlq.close()
	})
}

func (c *multiTopicConsumer) Seek(msgID MessageID) error {
	return newError(SeekFailed, "seek command not allowed for multi topic consumer")
}

func (c *multiTopicConsumer) SeekByTime(time time.Time) error {
	return newError(SeekFailed, "seek command not allowed for multi topic consumer")
}

// Name returns the name of consumer.
func (c *multiTopicConsumer) Name() string {
	return c.consumerName
}<|MERGE_RESOLUTION|>--- conflicted
+++ resolved
@@ -136,15 +136,11 @@
 		return errors.New("unable to ack message because consumer is nil")
 	}
 
-<<<<<<< HEAD
+	if c.options.AckWithResponse {
+		return mid.consumer.AckIDWithResponse(msgID)
+	}
+
 	return mid.consumer.AckID(msgID)
-=======
-	if c.options.AckWithResponse {
-		return mid.AckWithResponse()
-	}
-
-	return mid.Ack()
->>>>>>> e78dc3c2
 }
 
 func (c *multiTopicConsumer) ReconsumeLater(msg Message, delay time.Duration) {
