--- conflicted
+++ resolved
@@ -47,11 +47,8 @@
 type ConnectionListener interface {
 	// ReceivedSendReceipt receive and process the return value of the send command.
 	ReceivedSendReceipt(response *pb.CommandSendReceipt)
-<<<<<<< HEAD
-=======
 
 	// ConnectionClosed close the TCP connection.
->>>>>>> 7a9aa2b3
 	ConnectionClosed()
 }
 
