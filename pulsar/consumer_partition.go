// Licensed to the Apache Software Foundation (ASF) under one
// or more contributor license agreements.  See the NOTICE file
// distributed with this work for additional information
// regarding copyright ownership.  The ASF licenses this file
// to you under the Apache License, Version 2.0 (the
// "License"); you may not use this file except in compliance
// with the License.  You may obtain a copy of the License at
//
//   http://www.apache.org/licenses/LICENSE-2.0
//
// Unless required by applicable law or agreed to in writing,
// software distributed under the License is distributed on an
// "AS IS" BASIS, WITHOUT WARRANTIES OR CONDITIONS OF ANY
// KIND, either express or implied.  See the License for the
// specific language governing permissions and limitations
// under the License.

package pulsar

import (
	"container/list"
	"encoding/hex"
	"errors"
	"fmt"
	"math"
	"strings"
	"sync"
	"sync/atomic"
	"time"

	"github.com/gogo/protobuf/proto"

	"github.com/apache/pulsar-client-go/pulsar/crypto"
	"github.com/apache/pulsar-client-go/pulsar/internal"
	"github.com/apache/pulsar-client-go/pulsar/internal/compression"
	cryptointernal "github.com/apache/pulsar-client-go/pulsar/internal/crypto"
	pb "github.com/apache/pulsar-client-go/pulsar/internal/pulsar_proto"
	"github.com/apache/pulsar-client-go/pulsar/log"

	uAtomic "go.uber.org/atomic"
)

var (
	lastestMessageID = LatestMessageID()
)

type consumerState int

const (
	// consumer states
	consumerInit = iota
	consumerReady
	consumerClosing
	consumerClosed
)

func (s consumerState) String() string {
	switch s {
	case consumerInit:
		return "Initializing"
	case consumerReady:
		return "Ready"
	case consumerClosing:
		return "Closing"
	case consumerClosed:
		return "Closed"
	default:
		return "Unknown"
	}
}

type subscriptionMode int

const (
	// Make the subscription to be backed by a durable cursor that will retain messages and persist the current
	// position
	durable subscriptionMode = iota

	// Lightweight subscription mode that doesn't have a durable cursor associated
	nonDurable
)

const (
	noMessageEntry = -1
)

type partitionConsumerOpts struct {
	topic                       string
	consumerName                string
	subscription                string
	subscriptionType            SubscriptionType
	subscriptionInitPos         SubscriptionInitialPosition
	partitionIdx                int
	receiverQueueSize           int
	nackRedeliveryDelay         time.Duration
	nackBackoffPolicy           NackBackoffPolicy
	metadata                    map[string]string
	subProperties               map[string]string
	replicateSubscriptionState  bool
	startMessageID              trackingMessageID
	startMessageIDInclusive     bool
	subscriptionMode            subscriptionMode
	readCompacted               bool
	disableForceTopicCreation   bool
	interceptors                ConsumerInterceptors
	maxReconnectToBroker        *uint
	keySharedPolicy             *KeySharedPolicy
	schema                      Schema
	decryption                  *MessageDecryptionInfo
	ackWithResponse             bool
	maxPendingChunkedMessage    int
	expireTimeOfIncompleteChunk time.Duration
	autoAckIncompleteChunk      bool
}

type partitionConsumer struct {
	client *client

	// this is needed for sending ConsumerMessage on the messageCh
	parentConsumer Consumer
	state          uAtomic.Int32
	options        *partitionConsumerOpts

	conn uAtomic.Value

	topic        string
	name         string
	consumerID   uint64
	partitionIdx int32

	// shared channel
	messageCh chan ConsumerMessage

	// the number of message slots available
	availablePermits int32

	// the size of the queue channel for buffering messages
	queueSize       int32
	queueCh         chan []*message
	startMessageID  trackingMessageID
	lastDequeuedMsg trackingMessageID

	eventsCh             chan interface{}
	connectedCh          chan struct{}
	connectClosedCh      chan connectionClosed
	closeCh              chan struct{}
	clearQueueCh         chan func(id trackingMessageID)
	clearMessageQueuesCh chan chan struct{}

	nackTracker *negativeAcksTracker
	dlq         *dlqRouter

	log                  log.Logger
	compressionProviders sync.Map //map[pb.CompressionType]compression.Provider
	metrics              *internal.LeveledMetrics
	decryptor            cryptointernal.Decryptor
	schemaInfoCache      *schemaInfoCache

	chunkedMsgCtxMap   *chunkedMsgCtxMap
	unAckChunksTracker *unAckChunksTracker
}

type schemaInfoCache struct {
	lock   sync.RWMutex
	cache  map[string]Schema
	client *client
	topic  string
}

func newSchemaInfoCache(client *client, topic string) *schemaInfoCache {
	return &schemaInfoCache{
		cache:  make(map[string]Schema),
		client: client,
		topic:  topic,
	}
}

func (s *schemaInfoCache) Get(schemaVersion []byte) (schema Schema, err error) {
	key := hex.EncodeToString(schemaVersion)
	s.lock.RLock()
	schema, ok := s.cache[key]
	s.lock.RUnlock()
	if ok {
		return schema, nil
	}

	pbSchema, err := s.client.lookupService.GetSchema(s.topic, schemaVersion)
	if err != nil {
		return nil, err
	}

	var properties = internal.ConvertToStringMap(pbSchema.Properties)

	schema, err = NewSchema(SchemaType(*pbSchema.Type), pbSchema.SchemaData, properties)
	if err != nil {
		return nil, err
	}
	s.add(key, schema)
	return schema, nil
}

func (s *schemaInfoCache) add(schemaVersionHash string, schema Schema) {
	s.lock.Lock()
	defer s.lock.Unlock()

	s.cache[schemaVersionHash] = schema
}

func newPartitionConsumer(parent Consumer, client *client, options *partitionConsumerOpts,
	messageCh chan ConsumerMessage, dlq *dlqRouter,
	metrics *internal.LeveledMetrics) (*partitionConsumer, error) {
	pc := &partitionConsumer{
		parentConsumer:       parent,
		client:               client,
		options:              options,
		topic:                options.topic,
		name:                 options.consumerName,
		consumerID:           client.rpcClient.NewConsumerID(),
		partitionIdx:         int32(options.partitionIdx),
		eventsCh:             make(chan interface{}, 10),
		queueSize:            int32(options.receiverQueueSize),
		queueCh:              make(chan []*message, options.receiverQueueSize),
		startMessageID:       options.startMessageID,
		connectedCh:          make(chan struct{}),
		messageCh:            messageCh,
		connectClosedCh:      make(chan connectionClosed, 10),
		closeCh:              make(chan struct{}),
		clearQueueCh:         make(chan func(id trackingMessageID)),
		clearMessageQueuesCh: make(chan chan struct{}),
		compressionProviders: sync.Map{},
		dlq:                  dlq,
		metrics:              metrics,
		schemaInfoCache:      newSchemaInfoCache(client, options.topic),
	}
	pc.chunkedMsgCtxMap = newChunkedMsgCtxMap(options.maxPendingChunkedMessage, pc)
	pc.unAckChunksTracker = newUnAckChunksTracker(pc)
	pc.setConsumerState(consumerInit)
	pc.log = client.log.SubLogger(log.Fields{
		"name":         pc.name,
		"topic":        options.topic,
		"subscription": options.subscription,
		"consumerID":   pc.consumerID,
	})

	var decryptor cryptointernal.Decryptor
	if pc.options.decryption == nil {
		decryptor = cryptointernal.NewNoopDecryptor() // default to noopDecryptor
	} else {
		decryptor = cryptointernal.NewConsumerDecryptor(
			options.decryption.KeyReader,
			options.decryption.MessageCrypto,
			pc.log,
		)
	}

	pc.decryptor = decryptor

	pc.nackTracker = newNegativeAcksTracker(pc, options.nackRedeliveryDelay, options.nackBackoffPolicy, pc.log)

	err := pc.grabConn()
	if err != nil {
		pc.log.WithError(err).Error("Failed to create consumer")
		pc.nackTracker.Close()
		return nil, err
	}
	pc.log.Info("Created consumer")
	pc.setConsumerState(consumerReady)

	if pc.options.startMessageIDInclusive && pc.startMessageID.equal(lastestMessageID.(messageID)) {
		msgID, err := pc.requestGetLastMessageID()
		if err != nil {
			pc.nackTracker.Close()
			return nil, err
		}
		if msgID.entryID != noMessageEntry {
			pc.startMessageID = msgID

			// use the WithoutClear version because the dispatcher is not started yet
			err = pc.requestSeekWithoutClear(msgID.messageID)
			if err != nil {
				pc.nackTracker.Close()
				return nil, err
			}
		}
	}

	go pc.dispatcher()

	go pc.runEventsLoop()

	return pc, nil
}

func (pc *partitionConsumer) Unsubscribe() error {
	if state := pc.getConsumerState(); state == consumerClosed || state == consumerClosing {
		pc.log.WithField("state", state).Error("Failed to unsubscribe closing or closed consumer")
		return nil
	}

	req := &unsubscribeRequest{doneCh: make(chan struct{})}
	pc.eventsCh <- req

	// wait for the request to complete
	<-req.doneCh
	return req.err
}

func (pc *partitionConsumer) internalUnsubscribe(unsub *unsubscribeRequest) {
	defer close(unsub.doneCh)

	if state := pc.getConsumerState(); state == consumerClosed || state == consumerClosing {
		pc.log.WithField("state", state).Error("Failed to unsubscribe closing or closed consumer")
		return
	}

	pc.setConsumerState(consumerClosing)
	requestID := pc.client.rpcClient.NewRequestID()
	cmdUnsubscribe := &pb.CommandUnsubscribe{
		RequestId:  proto.Uint64(requestID),
		ConsumerId: proto.Uint64(pc.consumerID),
	}
	_, err := pc.client.rpcClient.RequestOnCnx(pc._getConn(), requestID, pb.BaseCommand_UNSUBSCRIBE, cmdUnsubscribe)
	if err != nil {
		pc.log.WithError(err).Error("Failed to unsubscribe consumer")
		unsub.err = err
		// Set the state to ready for closing the consumer
		pc.setConsumerState(consumerReady)
		// Should'nt remove the consumer handler
		return
	}

	pc._getConn().DeleteConsumeHandler(pc.consumerID)
	if pc.nackTracker != nil {
		pc.nackTracker.Close()
	}
	pc.log.Infof("The consumer[%d] successfully unsubscribed", pc.consumerID)
	pc.setConsumerState(consumerClosed)
}

func (pc *partitionConsumer) getLastMessageID() (trackingMessageID, error) {
	if state := pc.getConsumerState(); state == consumerClosed || state == consumerClosing {
		pc.log.WithField("state", state).Error("Failed to redeliver closing or closed consumer")
		return trackingMessageID{}, errors.New("failed to redeliver closing or closed consumer")
	}
	req := &getLastMsgIDRequest{doneCh: make(chan struct{})}
	pc.eventsCh <- req

	// wait for the request to complete
	<-req.doneCh
	return req.msgID, req.err
}

func (pc *partitionConsumer) internalGetLastMessageID(req *getLastMsgIDRequest) {
	defer close(req.doneCh)
	req.msgID, req.err = pc.requestGetLastMessageID()
}

func (pc *partitionConsumer) requestGetLastMessageID() (trackingMessageID, error) {
	if state := pc.getConsumerState(); state == consumerClosed || state == consumerClosing {
		pc.log.WithField("state", state).Error("Failed to getLastMessageID closing or closed consumer")
		return trackingMessageID{}, errors.New("failed to getLastMessageID closing or closed consumer")
	}

	requestID := pc.client.rpcClient.NewRequestID()
	cmdGetLastMessageID := &pb.CommandGetLastMessageId{
		RequestId:  proto.Uint64(requestID),
		ConsumerId: proto.Uint64(pc.consumerID),
	}
	res, err := pc.client.rpcClient.RequestOnCnx(pc._getConn(), requestID,
		pb.BaseCommand_GET_LAST_MESSAGE_ID, cmdGetLastMessageID)
	if err != nil {
		pc.log.WithError(err).Error("Failed to get last message id")
		return trackingMessageID{}, err
	}
	id := res.Response.GetLastMessageIdResponse.GetLastMessageId()
	return convertToMessageID(id), nil
}

<<<<<<< HEAD
func (pc *partitionConsumer) AckID(msgID MessageID) error {
=======
func (pc *partitionConsumer) AckIDWithResponse(msgID trackingMessageID) error {
	if state := pc.getConsumerState(); state == consumerClosed || state == consumerClosing {
		pc.log.WithField("state", state).Error("Failed to ack by closing or closed consumer")
		return errors.New("consumer state is closed")
	}

	ackReq := new(ackRequest)
	ackReq.doneCh = make(chan struct{})
	if !msgID.Undefined() && msgID.ack() {
		pc.metrics.AcksCounter.Inc()
		pc.metrics.ProcessingTime.Observe(float64(time.Now().UnixNano()-msgID.receivedTime.UnixNano()) / 1.0e9)
		ackReq.msgID = msgID
		// send ack request to eventsCh
		pc.eventsCh <- ackReq
		// wait for the request to complete
		<-ackReq.doneCh

		pc.options.interceptors.OnAcknowledge(pc.parentConsumer, msgID)
	}

	return ackReq.err
}

func (pc *partitionConsumer) AckID(msgID trackingMessageID) error {
>>>>>>> e78dc3c2
	if state := pc.getConsumerState(); state == consumerClosed || state == consumerClosing {
		pc.log.WithField("state", state).Error("Failed to ack by closing or closed consumer")
		return errors.New("consumer state is closed")
	}

	if cmid, ok := toChunkedMessageID(msgID); ok {
		return pc.unAckChunksTracker.ack(cmid)
	}

	trackingID, ok := toTrackingMessageID(msgID)
	if !ok {
		return errors.New("failed to convert trackingMessageID")
	}

	ackReq := new(ackRequest)
<<<<<<< HEAD
	if !trackingID.Undefined() && trackingID.ack() {
=======
	ackReq.doneCh = make(chan struct{})
	if !msgID.Undefined() && msgID.ack() {
>>>>>>> e78dc3c2
		pc.metrics.AcksCounter.Inc()
		pc.metrics.ProcessingTime.Observe(float64(time.Now().UnixNano()-trackingID.receivedTime.UnixNano()) / 1.0e9)
		ackReq.msgID = trackingID
		// send ack request to eventsCh
		pc.eventsCh <- ackReq
		// No need to wait for ackReq.doneCh to finish

		pc.options.interceptors.OnAcknowledge(pc.parentConsumer, msgID)
	}

	return ackReq.err
}

func (pc *partitionConsumer) NackID(msgID MessageID) {
	if cmid, ok := toChunkedMessageID(msgID); ok {
		pc.unAckChunksTracker.nack(cmid)
		return
	}

	trackingID, ok := toTrackingMessageID(msgID)
	if !ok {
		return
	}

	pc.nackTracker.Add(trackingID.messageID)
	pc.metrics.NacksCounter.Inc()
}

func (pc *partitionConsumer) NackMsg(msg Message) {
	pc.nackTracker.AddMessage(msg)
	pc.metrics.NacksCounter.Inc()
}

func (pc *partitionConsumer) Redeliver(msgIds []messageID) {
	if state := pc.getConsumerState(); state == consumerClosed || state == consumerClosing {
		pc.log.WithField("state", state).Error("Failed to redeliver closing or closed consumer")
		return
	}
	pc.eventsCh <- &redeliveryRequest{msgIds}

	iMsgIds := make([]MessageID, len(msgIds))
	for i := range iMsgIds {
		iMsgIds[i] = &msgIds[i]
	}
	pc.options.interceptors.OnNegativeAcksSend(pc.parentConsumer, iMsgIds)
}

func (pc *partitionConsumer) internalRedeliver(req *redeliveryRequest) {
	if state := pc.getConsumerState(); state == consumerClosed || state == consumerClosing {
		pc.log.WithField("state", state).Error("Failed to redeliver closing or closed consumer")
		return
	}
	msgIds := req.msgIds
	pc.log.Debug("Request redelivery after negative ack for messages", msgIds)

	msgIDDataList := make([]*pb.MessageIdData, len(msgIds))
	for i := 0; i < len(msgIds); i++ {
		msgIDDataList[i] = &pb.MessageIdData{
			LedgerId: proto.Uint64(uint64(msgIds[i].ledgerID)),
			EntryId:  proto.Uint64(uint64(msgIds[i].entryID)),
		}
	}

	err := pc.client.rpcClient.RequestOnCnxNoWait(pc._getConn(),
		pb.BaseCommand_REDELIVER_UNACKNOWLEDGED_MESSAGES, &pb.CommandRedeliverUnacknowledgedMessages{
			ConsumerId: proto.Uint64(pc.consumerID),
			MessageIds: msgIDDataList,
		})
	if err != nil {
		pc.log.Error("Connection was closed when request redeliver cmd")
	}
}

func (pc *partitionConsumer) getConsumerState() consumerState {
	return consumerState(pc.state.Load())
}

func (pc *partitionConsumer) setConsumerState(state consumerState) {
	pc.state.Store(int32(state))
}

func (pc *partitionConsumer) Close() {

	if pc.getConsumerState() != consumerReady {
		return
	}

	// close chunkedMsgCtxMap
	pc.chunkedMsgCtxMap.Close()

	req := &closeRequest{doneCh: make(chan struct{})}
	pc.eventsCh <- req

	// wait for request to finish
	<-req.doneCh
}

func (pc *partitionConsumer) Seek(msgID MessageID) error {
	if state := pc.getConsumerState(); state == consumerClosed || state == consumerClosing {
		pc.log.WithField("state", state).Error("Failed to seek by closing or closed consumer")
		return errors.New("failed to seek by closing or closed consumer")
	}
	req := &seekRequest{
		doneCh: make(chan struct{}),
	}
	if cmid, ok := toChunkedMessageID(msgID); ok {
		req.msgID = cmid.firstChunkID
	} else if tmid, ok := toTrackingMessageID(msgID); ok {
		req.msgID = tmid.messageID
	} else {
		// will never reach
		return errors.New("unhandled messageID type")
	}

	pc.eventsCh <- req

	// wait for the request to complete
	<-req.doneCh
	return req.err
}

func (pc *partitionConsumer) internalSeek(seek *seekRequest) {
	defer close(seek.doneCh)
	seek.err = pc.requestSeek(seek.msgID)
}
func (pc *partitionConsumer) requestSeek(msgID messageID) error {
	if err := pc.requestSeekWithoutClear(msgID); err != nil {
		return err
	}
	pc.clearMessageChannels()
	return nil
}

func (pc *partitionConsumer) requestSeekWithoutClear(msgID messageID) error {
	state := pc.getConsumerState()
	if state == consumerClosing || state == consumerClosed {
		pc.log.WithField("state", state).Error("failed seek by consumer is closing or has closed")
		return nil
	}

	id := &pb.MessageIdData{}
	err := proto.Unmarshal(msgID.Serialize(), id)
	if err != nil {
		pc.log.WithError(err).Errorf("deserialize message id error: %s", err.Error())
		return err
	}

	requestID := pc.client.rpcClient.NewRequestID()
	cmdSeek := &pb.CommandSeek{
		ConsumerId: proto.Uint64(pc.consumerID),
		RequestId:  proto.Uint64(requestID),
		MessageId:  id,
	}

	_, err = pc.client.rpcClient.RequestOnCnx(pc._getConn(), requestID, pb.BaseCommand_SEEK, cmdSeek)
	if err != nil {
		pc.log.WithError(err).Error("Failed to reset to message id")
		return err
	}
	return nil
}

func (pc *partitionConsumer) SeekByTime(time time.Time) error {
	if state := pc.getConsumerState(); state == consumerClosing || state == consumerClosed {
		pc.log.WithField("state", pc.state).Error("Failed seekByTime by consumer is closing or has closed")
		return errors.New("failed seekByTime by consumer is closing or has closed")
	}
	req := &seekByTimeRequest{
		doneCh:      make(chan struct{}),
		publishTime: time,
	}
	pc.eventsCh <- req

	// wait for the request to complete
	<-req.doneCh
	return req.err
}

func (pc *partitionConsumer) internalSeekByTime(seek *seekByTimeRequest) {
	defer close(seek.doneCh)

	state := pc.getConsumerState()
	if state == consumerClosing || state == consumerClosed {
		pc.log.WithField("state", pc.state).Error("Failed seekByTime by consumer is closing or has closed")
		return
	}

	requestID := pc.client.rpcClient.NewRequestID()
	cmdSeek := &pb.CommandSeek{
		ConsumerId:         proto.Uint64(pc.consumerID),
		RequestId:          proto.Uint64(requestID),
		MessagePublishTime: proto.Uint64(uint64(seek.publishTime.UnixNano() / int64(time.Millisecond))),
	}

	_, err := pc.client.rpcClient.RequestOnCnx(pc._getConn(), requestID, pb.BaseCommand_SEEK, cmdSeek)
	if err != nil {
		pc.log.WithError(err).Error("Failed to reset to message publish time")
		seek.err = err
		return
	}
	pc.clearMessageChannels()
}

func (pc *partitionConsumer) clearMessageChannels() {
	doneCh := make(chan struct{})
	pc.clearMessageQueuesCh <- doneCh
	<-doneCh
}

func (pc *partitionConsumer) internalAck(req *ackRequest) {
	defer close(req.doneCh)
	if state := pc.getConsumerState(); state == consumerClosed || state == consumerClosing {
		pc.log.WithField("state", state).Error("Failed to ack by closing or closed consumer")
		return
	}
	msgID := req.msgID

	messageIDs := make([]*pb.MessageIdData, 1)
	messageIDs[0] = &pb.MessageIdData{
		LedgerId: proto.Uint64(uint64(msgID.ledgerID)),
		EntryId:  proto.Uint64(uint64(msgID.entryID)),
	}

	reqID := pc.client.rpcClient.NewRequestID()
	cmdAck := &pb.CommandAck{
		ConsumerId: proto.Uint64(pc.consumerID),
		MessageId:  messageIDs,
		AckType:    pb.CommandAck_Individual.Enum(),
	}

	if pc.options.ackWithResponse {
		cmdAck.RequestId = proto.Uint64(reqID)
		_, err := pc.client.rpcClient.RequestOnCnx(pc._getConn(), reqID, pb.BaseCommand_ACK, cmdAck)
		if err != nil {
			pc.log.WithError(err).Error("Ack with response error")
			req.err = err
		}
		return
	}

	err := pc.client.rpcClient.RequestOnCnxNoWait(pc._getConn(), pb.BaseCommand_ACK, cmdAck)
	if err != nil {
		pc.log.Error("Connection was closed when request ack cmd")
		req.err = err
	}
}

func (pc *partitionConsumer) MessageReceived(response *pb.CommandMessage, headersAndPayload internal.Buffer) error {
	pbMsgID := response.GetMessageId()

	reader := internal.NewMessageReader(headersAndPayload)
	brokerMetadata, err := reader.ReadBrokerMetadata()
	if err != nil {
		// todo optimize use more appropriate error codes
		pc.discardCorruptedMessage(pbMsgID, pb.CommandAck_BatchDeSerializeError)
		return err
	}
	msgMeta, err := reader.ReadMessageMetadata()
	if err != nil {
		pc.discardCorruptedMessage(pbMsgID, pb.CommandAck_ChecksumMismatch)
		return err
	}
	decryptedPayload, err := pc.decryptor.Decrypt(headersAndPayload.ReadableSlice(), pbMsgID, msgMeta)
	// error decrypting the payload
	if err != nil {
		// default crypto failure action
		crypToFailureAction := crypto.ConsumerCryptoFailureActionFail
		if pc.options.decryption != nil {
			crypToFailureAction = pc.options.decryption.ConsumerCryptoFailureAction
		}

		switch crypToFailureAction {
		case crypto.ConsumerCryptoFailureActionFail:
			pc.log.Errorf("consuming message failed due to decryption err :%v", err)
			pc.NackID(newTrackingMessageID(int64(pbMsgID.GetLedgerId()), int64(pbMsgID.GetEntryId()), 0, 0, nil))
			return err
		case crypto.ConsumerCryptoFailureActionDiscard:
			pc.discardCorruptedMessage(pbMsgID, pb.CommandAck_DecryptionError)
			return fmt.Errorf("discarding message on decryption error :%v", err)
		case crypto.ConsumerCryptoFailureActionConsume:
			pc.log.Warnf("consuming encrypted message due to error in decryption :%v", err)
			messages := []*message{
				{
					publishTime:  timeFromUnixTimestampMillis(msgMeta.GetPublishTime()),
					eventTime:    timeFromUnixTimestampMillis(msgMeta.GetEventTime()),
					key:          msgMeta.GetPartitionKey(),
					producerName: msgMeta.GetProducerName(),
					properties:   internal.ConvertToStringMap(msgMeta.GetProperties()),
					topic:        pc.topic,
					msgID: newMessageID(
						int64(pbMsgID.GetLedgerId()),
						int64(pbMsgID.GetEntryId()),
						pbMsgID.GetBatchIndex(),
						pc.partitionIdx,
					),
					payLoad:             headersAndPayload.ReadableSlice(),
					schema:              pc.options.schema,
					replicationClusters: msgMeta.GetReplicateTo(),
					replicatedFrom:      msgMeta.GetReplicatedFrom(),
					redeliveryCount:     response.GetRedeliveryCount(),
					encryptionContext:   createEncryptionContext(msgMeta),
					orderingKey:         string(msgMeta.OrderingKey),
				},
			}
			pc.queueCh <- messages
			return nil
		}
	}

	isChunkedMsg := false
	if msgMeta.GetNumChunksFromMsg() > 1 {
		isChunkedMsg = true
	}

	processedPayloadBuffer := internal.NewBufferWrapper(decryptedPayload)
	if isChunkedMsg {
		processedPayloadBuffer = pc.processMessageChunk(processedPayloadBuffer, msgMeta, pbMsgID)
		if processedPayloadBuffer == nil {
			return nil
		}
	} else {
		processedPayloadBuffer = internal.NewBufferWrapper(decryptedPayload)
	}

	// decryption is success, decompress the payload
	uncompressedHeadersAndPayload, err := pc.Decompress(msgMeta, processedPayloadBuffer)
	if err != nil {
		pc.discardCorruptedMessage(pbMsgID, pb.CommandAck_DecompressionError)
		return err
	}

	// Reset the reader on the uncompressed buffer
	reader.ResetBuffer(uncompressedHeadersAndPayload)

	numMsgs := 1
	if msgMeta.NumMessagesInBatch != nil {
		numMsgs = int(msgMeta.GetNumMessagesInBatch())
	}

	messages := make([]*message, 0)
	var ackTracker *ackTracker
	// are there multiple messages in this batch?
	if numMsgs > 1 {
		ackTracker = newAckTracker(numMsgs)
	}

	pc.metrics.MessagesReceived.Add(float64(numMsgs))
	pc.metrics.PrefetchedMessages.Add(float64(numMsgs))

	for i := 0; i < numMsgs; i++ {
		smm, payload, err := reader.ReadMessage()
		if err != nil || payload == nil {
			pc.discardCorruptedMessage(pbMsgID, pb.CommandAck_BatchDeSerializeError)
			return err
		}

		pc.metrics.BytesReceived.Add(float64(len(payload)))
		pc.metrics.PrefetchedBytes.Add(float64(len(payload)))

		trackingMsgID := newTrackingMessageID(
			int64(pbMsgID.GetLedgerId()),
			int64(pbMsgID.GetEntryId()),
			int32(i),
			pc.partitionIdx,
			ackTracker)
		// set the consumer so we know how to ack the message id
		trackingMsgID.consumer = pc

		if pc.messageShouldBeDiscarded(trackingMsgID) {
			pc.AckID(trackingMsgID)
			continue
		}

		var msgID MessageID
		if isChunkedMsg {
			ctx := pc.chunkedMsgCtxMap.get(msgMeta.GetUuid())
			if ctx == nil {
				// chunkedMsgCtxMap has closed because of consumer closed
				return nil
			}
			cmid := newChunkMessageID(ctx.firstChunkID(), ctx.lastChunkID())
			// set the consumer so we know how to ack the message id
			cmid.consumer = pc
			// clean chunkedMsgCtxMap
			pc.chunkedMsgCtxMap.remove(msgMeta.GetUuid())
			pc.unAckChunksTracker.add(cmid, ctx.chunkedMsgIDs)
			msgID = cmid
		} else {
			msgID = trackingMsgID
		}

		var messageIndex *uint64
		var brokerPublishTime *time.Time
		if brokerMetadata != nil {
			if brokerMetadata.Index != nil {
				aux := brokerMetadata.GetIndex() - uint64(numMsgs) + uint64(i) + 1
				messageIndex = &aux
			}
			if brokerMetadata.BrokerTimestamp != nil {
				aux := timeFromUnixTimestampMillis(*brokerMetadata.BrokerTimestamp)
				brokerPublishTime = &aux
			}
		}

		var msg *message
		if smm != nil {
			msg = &message{
				publishTime:         timeFromUnixTimestampMillis(msgMeta.GetPublishTime()),
				eventTime:           timeFromUnixTimestampMillis(smm.GetEventTime()),
				key:                 smm.GetPartitionKey(),
				producerName:        msgMeta.GetProducerName(),
				properties:          internal.ConvertToStringMap(smm.GetProperties()),
				topic:               pc.topic,
				msgID:               msgID,
				payLoad:             payload,
				schema:              pc.options.schema,
				replicationClusters: msgMeta.GetReplicateTo(),
				replicatedFrom:      msgMeta.GetReplicatedFrom(),
				redeliveryCount:     response.GetRedeliveryCount(),
				schemaVersion:       msgMeta.GetSchemaVersion(),
				schemaInfoCache:     pc.schemaInfoCache,
				orderingKey:         string(smm.OrderingKey),
				index:               messageIndex,
				brokerPublishTime:   brokerPublishTime,
			}
		} else {
			msg = &message{
				publishTime:         timeFromUnixTimestampMillis(msgMeta.GetPublishTime()),
				eventTime:           timeFromUnixTimestampMillis(msgMeta.GetEventTime()),
				key:                 msgMeta.GetPartitionKey(),
				producerName:        msgMeta.GetProducerName(),
				properties:          internal.ConvertToStringMap(msgMeta.GetProperties()),
				topic:               pc.topic,
				msgID:               msgID,
				payLoad:             payload,
				schema:              pc.options.schema,
				replicationClusters: msgMeta.GetReplicateTo(),
				replicatedFrom:      msgMeta.GetReplicatedFrom(),
				redeliveryCount:     response.GetRedeliveryCount(),
				schemaVersion:       msgMeta.GetSchemaVersion(),
				schemaInfoCache:     pc.schemaInfoCache,
				index:               messageIndex,
				brokerPublishTime:   brokerPublishTime,
			}
		}

		pc.options.interceptors.BeforeConsume(ConsumerMessage{
			Consumer: pc.parentConsumer,
			Message:  msg,
		})

		messages = append(messages, msg)
	}

	// send messages to the dispatcher
	pc.queueCh <- messages
	return nil
}

func (pc *partitionConsumer) processMessageChunk(compressedPayload internal.Buffer,
	msgMeta *pb.MessageMetadata,
	pbMsgID *pb.MessageIdData) internal.Buffer {
	uuid := msgMeta.GetUuid()
	numChunks := msgMeta.GetNumChunksFromMsg()
	totalChunksSize := int(msgMeta.GetTotalChunkMsgSize())
	chunkID := msgMeta.GetChunkId()
	msgID := messageID{
		ledgerID:     int64(pbMsgID.GetLedgerId()),
		entryID:      int64(pbMsgID.GetEntryId()),
		batchIdx:     -1,
		partitionIdx: pc.partitionIdx,
	}

	if msgMeta.GetChunkId() == 0 {
		pc.chunkedMsgCtxMap.addIfAbsent(uuid,
			numChunks,
			totalChunksSize,
		)
	}

	ctx := pc.chunkedMsgCtxMap.get(uuid)

	if ctx == nil || ctx.chunkedMsgBuffer == nil || chunkID != ctx.lastChunkedMsgID+1 {
		lastChunkedMsgID := -1
		totalChunks := -1
		if ctx != nil {
			lastChunkedMsgID = int(ctx.lastChunkedMsgID)
			totalChunks = int(ctx.totalChunks)
			ctx.chunkedMsgBuffer.Clear()
		}
		pc.log.Warnf(fmt.Sprintf(
			"Received unexpected chunk messageId %s, last-chunk-id %d, chunkId = %d, total-chunks %d",
			msgID.String(), lastChunkedMsgID, chunkID, totalChunks))
		pc.chunkedMsgCtxMap.remove(uuid)
		atomic.AddInt32(&pc.availablePermits, 1)
		return nil
	}

	ctx.refresh(chunkID, msgID, compressedPayload)

	if msgMeta.GetChunkId() != msgMeta.GetNumChunksFromMsg()-1 {
		atomic.AddInt32(&pc.availablePermits, 1)
		return nil
	}

	return ctx.chunkedMsgBuffer
}

func (pc *partitionConsumer) messageShouldBeDiscarded(msgID trackingMessageID) bool {
	if pc.startMessageID.Undefined() {
		return false
	}
	// if we start at latest message, we should never discard
	if pc.options.startMessageID.equal(latestMessageID) {
		return false
	}

	if pc.options.startMessageIDInclusive {
		return pc.startMessageID.greater(msgID.messageID)
	}

	// Non inclusive
	return pc.startMessageID.greaterEqual(msgID.messageID)
}

// create EncryptionContext from message metadata
// this will be used to decrypt the message payload outside of this client
// it is the responsibility of end user to decrypt the payload
// It will be used only when  crypto failure action is set to consume i.e crypto.ConsumerCryptoFailureActionConsume
func createEncryptionContext(msgMeta *pb.MessageMetadata) *EncryptionContext {
	encCtx := EncryptionContext{
		Algorithm:        msgMeta.GetEncryptionAlgo(),
		Param:            msgMeta.GetEncryptionParam(),
		UncompressedSize: int(msgMeta.GetUncompressedSize()),
		BatchSize:        int(msgMeta.GetNumMessagesInBatch()),
	}

	if msgMeta.Compression != nil {
		encCtx.CompressionType = CompressionType(*msgMeta.Compression)
	}

	keyMap := map[string]EncryptionKey{}
	for _, k := range msgMeta.GetEncryptionKeys() {
		metaMap := map[string]string{}
		for _, m := range k.GetMetadata() {
			metaMap[*m.Key] = *m.Value
		}

		keyMap[*k.Key] = EncryptionKey{
			KeyValue: k.GetValue(),
			Metadata: metaMap,
		}
	}

	encCtx.Keys = keyMap
	return &encCtx
}

func (pc *partitionConsumer) ConnectionClosed() {
	// Trigger reconnection in the consumer goroutine
	pc.log.Debug("connection closed and send to connectClosedCh")
	pc.connectClosedCh <- connectionClosed{}
}

// Flow command gives additional permits to send messages to the consumer.
// A typical consumer implementation will use a queue to accumulate these messages
// before the application is ready to consume them. After the consumer is ready,
// the client needs to give permission to the broker to push messages.
func (pc *partitionConsumer) internalFlow(permits uint32) error {
	if state := pc.getConsumerState(); state == consumerClosed || state == consumerClosing {
		pc.log.WithField("state", state).Error("Failed to redeliver closing or closed consumer")
		return errors.New("consumer closing or closed")
	}
	if permits == 0 {
		return fmt.Errorf("invalid number of permits requested: %d", permits)
	}

	cmdFlow := &pb.CommandFlow{
		ConsumerId:     proto.Uint64(pc.consumerID),
		MessagePermits: proto.Uint32(permits),
	}
	err := pc.client.rpcClient.RequestOnCnxNoWait(pc._getConn(), pb.BaseCommand_FLOW, cmdFlow)
	if err != nil {
		pc.log.Error("Connection was closed when request flow cmd")
		return err
	}

	return nil
}

// dispatcher manages the internal message queue channel
// and manages the flow control
func (pc *partitionConsumer) dispatcher() {
	defer func() {
		pc.log.Debug("exiting dispatch loop")
	}()
	var messages []*message
	for {
		var queueCh chan []*message
		var messageCh chan ConsumerMessage
		var nextMessage ConsumerMessage

		// are there more messages to send?
		if len(messages) > 0 {
			nextMessage = ConsumerMessage{
				Consumer: pc.parentConsumer,
				Message:  messages[0],
			}

			if pc.dlq.shouldSendToDlq(&nextMessage) {
				// pass the message to the DLQ router
				pc.metrics.DlqCounter.Inc()
				messageCh = pc.dlq.Chan()
			} else {
				// pass the message to application channel
				messageCh = pc.messageCh
			}

			pc.metrics.PrefetchedMessages.Dec()
			pc.metrics.PrefetchedBytes.Sub(float64(len(messages[0].payLoad)))
		} else {
			// we are ready for more messages
			queueCh = pc.queueCh
		}

		select {
		case <-pc.closeCh:
			return

		case _, ok := <-pc.connectedCh:
			if !ok {
				return
			}
			pc.log.Debug("dispatcher received connection event")

			messages = nil

			// reset available permits
			pc.availablePermits = 0
			initialPermits := uint32(pc.queueSize)

			pc.log.Debugf("dispatcher requesting initial permits=%d", initialPermits)
			// send initial permits
			if err := pc.internalFlow(initialPermits); err != nil {
				pc.log.WithError(err).Error("unable to send initial permits to broker")
			}

		case msgs, ok := <-queueCh:
			if !ok {
				return
			}
			// we only read messages here after the consumer has processed all messages
			// in the previous batch
			messages = msgs

		// if the messageCh is nil or the messageCh is full this will not be selected
		case messageCh <- nextMessage:
			// allow this message to be garbage collected
			messages[0] = nil
			messages = messages[1:]

			// TODO implement a better flow controller
			// send more permits if needed
			atomic.AddInt32(&pc.availablePermits, 1)
			permits := atomic.LoadInt32(&pc.availablePermits)
			flowThreshold := int32(math.Max(float64(pc.queueSize/2), 1))
			if permits >= flowThreshold {
				availablePermits := permits
				requestedPermits := availablePermits
				atomic.StoreInt32(&pc.availablePermits, 0)

				pc.log.Debugf("requesting more permits=%d available=%d", requestedPermits, availablePermits)
				if err := pc.internalFlow(uint32(requestedPermits)); err != nil {
					pc.log.WithError(err).Error("unable to send permits")
				}
			}

		case clearQueueCb := <-pc.clearQueueCh:
			// drain the message queue on any new connection by sending a
			// special nil message to the channel so we know when to stop dropping messages
			var nextMessageInQueue trackingMessageID
			go func() {
				pc.queueCh <- nil
			}()
			for m := range pc.queueCh {
				// the queue has been drained
				if m == nil {
					break
				} else if nextMessageInQueue.Undefined() {
					nextMessageInQueue = m[0].msgID.(trackingMessageID)
				}
			}

			clearQueueCb(nextMessageInQueue)

		case doneCh := <-pc.clearMessageQueuesCh:
			for len(pc.queueCh) > 0 {
				<-pc.queueCh
			}
			for len(pc.messageCh) > 0 {
				<-pc.messageCh
			}
			messages = nil

			// reset available permits
			pc.availablePermits = 0
			initialPermits := uint32(pc.queueSize)

			pc.log.Debugf("dispatcher requesting initial permits=%d", initialPermits)
			// send initial permits
			if err := pc.internalFlow(initialPermits); err != nil {
				pc.log.WithError(err).Error("unable to send initial permits to broker")
			}

			close(doneCh)
		}
	}
}

type ackRequest struct {
	doneCh chan struct{}
	msgID  trackingMessageID
	err    error
}

type unsubscribeRequest struct {
	doneCh chan struct{}
	err    error
}

type closeRequest struct {
	doneCh chan struct{}
}

type redeliveryRequest struct {
	msgIds []messageID
}

type getLastMsgIDRequest struct {
	doneCh chan struct{}
	msgID  trackingMessageID
	err    error
}

type seekRequest struct {
	doneCh chan struct{}
	msgID  messageID
	err    error
}

type seekByTimeRequest struct {
	doneCh      chan struct{}
	publishTime time.Time
	err         error
}

func (pc *partitionConsumer) runEventsLoop() {
	defer func() {
		pc.log.Debug("exiting events loop")
	}()
	pc.log.Debug("get into runEventsLoop")

	go func() {
		for {
			select {
			case <-pc.closeCh:
				pc.log.Info("close consumer, exit reconnect")
				return
			case <-pc.connectClosedCh:
				pc.log.Debug("runEventsLoop will reconnect")
				pc.reconnectToBroker()
			}
		}
	}()

	for {
		for i := range pc.eventsCh {
			switch v := i.(type) {
			case *ackRequest:
				pc.internalAck(v)
			case *redeliveryRequest:
				pc.internalRedeliver(v)
			case *unsubscribeRequest:
				pc.internalUnsubscribe(v)
			case *getLastMsgIDRequest:
				pc.internalGetLastMessageID(v)
			case *seekRequest:
				pc.internalSeek(v)
			case *seekByTimeRequest:
				pc.internalSeekByTime(v)
			case *closeRequest:
				pc.internalClose(v)
				return
			}
		}
	}
}

func (pc *partitionConsumer) internalClose(req *closeRequest) {
	defer close(req.doneCh)
	state := pc.getConsumerState()
	if state != consumerReady {
		// this might be redundant but to ensure nack tracker is closed
		if pc.nackTracker != nil {
			pc.nackTracker.Close()
		}
		return
	}

	if state == consumerClosed || state == consumerClosing {
		pc.log.WithField("state", state).Error("Consumer is closing or has closed")
		if pc.nackTracker != nil {
			pc.nackTracker.Close()
		}
		return
	}

	pc.setConsumerState(consumerClosing)
	pc.log.Infof("Closing consumer=%d", pc.consumerID)

	requestID := pc.client.rpcClient.NewRequestID()
	cmdClose := &pb.CommandCloseConsumer{
		ConsumerId: proto.Uint64(pc.consumerID),
		RequestId:  proto.Uint64(requestID),
	}
	_, err := pc.client.rpcClient.RequestOnCnx(pc._getConn(), requestID, pb.BaseCommand_CLOSE_CONSUMER, cmdClose)
	if err != nil {
		pc.log.WithError(err).Warn("Failed to close consumer")
	} else {
		pc.log.Info("Closed consumer")
	}

	pc.compressionProviders.Range(func(_, v interface{}) bool {
		if provider, ok := v.(compression.Provider); ok {
			provider.Close()
		} else {
			err := fmt.Errorf("unexpected compression provider type: %T", v)
			pc.log.WithError(err).Warn("Failed to close compression provider")
		}
		return true
	})

	pc.setConsumerState(consumerClosed)
	pc._getConn().DeleteConsumeHandler(pc.consumerID)
	if pc.nackTracker != nil {
		pc.nackTracker.Close()
	}
	close(pc.closeCh)
}

func (pc *partitionConsumer) reconnectToBroker() {
	var (
		maxRetry int
		backoff  = internal.Backoff{}
	)

	if pc.options.maxReconnectToBroker == nil {
		maxRetry = -1
	} else {
		maxRetry = int(*pc.options.maxReconnectToBroker)
	}

	for maxRetry != 0 {
		if pc.getConsumerState() != consumerReady {
			// Consumer is already closing
			pc.log.Info("consumer state not ready, exit reconnect")
			return
		}

		d := backoff.Next()
		pc.log.Info("Reconnecting to broker in ", d)
		time.Sleep(d)

		err := pc.grabConn()
		if err == nil {
			// Successfully reconnected
			pc.log.Info("Reconnected consumer to broker")
			return
		}
		pc.log.WithError(err).Error("Failed to create consumer at reconnect")
		errMsg := err.Error()
		if strings.Contains(errMsg, errTopicNotFount) {
			// when topic is deleted, we should give up reconnection.
			pc.log.Warn("Topic Not Found.")
			break
		}

		if maxRetry > 0 {
			maxRetry--
		}
		pc.metrics.ConsumersReconnectFailure.Inc()
		if maxRetry == 0 || backoff.IsMaxBackoffReached() {
			pc.metrics.ConsumersReconnectMaxRetry.Inc()
		}
	}
}

func (pc *partitionConsumer) grabConn() error {
	lr, err := pc.client.lookupService.Lookup(pc.topic)
	if err != nil {
		pc.log.WithError(err).Warn("Failed to lookup topic")
		return err
	}
	pc.log.Debugf("Lookup result: %+v", lr)

	subType := toProtoSubType(pc.options.subscriptionType)
	initialPosition := toProtoInitialPosition(pc.options.subscriptionInitPos)
	keySharedMeta := toProtoKeySharedMeta(pc.options.keySharedPolicy)
	requestID := pc.client.rpcClient.NewRequestID()

	var pbSchema *pb.Schema

	if pc.options.schema != nil && pc.options.schema.GetSchemaInfo() != nil {
		tmpSchemaType := pb.Schema_Type(int32(pc.options.schema.GetSchemaInfo().Type))
		pbSchema = &pb.Schema{
			Name:       proto.String(pc.options.schema.GetSchemaInfo().Name),
			Type:       &tmpSchemaType,
			SchemaData: []byte(pc.options.schema.GetSchemaInfo().Schema),
			Properties: internal.ConvertFromStringMap(pc.options.schema.GetSchemaInfo().Properties),
		}
		pc.log.Debugf("The partition consumer schema name is: %s", pbSchema.Name)
	} else {
		pc.log.Debug("The partition consumer schema is nil")
	}

	cmdSubscribe := &pb.CommandSubscribe{
		Topic:                      proto.String(pc.topic),
		Subscription:               proto.String(pc.options.subscription),
		SubType:                    subType.Enum(),
		ConsumerId:                 proto.Uint64(pc.consumerID),
		RequestId:                  proto.Uint64(requestID),
		ConsumerName:               proto.String(pc.name),
		PriorityLevel:              nil,
		Durable:                    proto.Bool(pc.options.subscriptionMode == durable),
		Metadata:                   internal.ConvertFromStringMap(pc.options.metadata),
		SubscriptionProperties:     internal.ConvertFromStringMap(pc.options.subProperties),
		ReadCompacted:              proto.Bool(pc.options.readCompacted),
		Schema:                     pbSchema,
		InitialPosition:            initialPosition.Enum(),
		ReplicateSubscriptionState: proto.Bool(pc.options.replicateSubscriptionState),
		KeySharedMeta:              keySharedMeta,
	}

	pc.startMessageID = pc.clearReceiverQueue()
	if pc.options.subscriptionMode != durable {
		// For regular subscriptions the broker will determine the restarting point
		cmdSubscribe.StartMessageId = convertToMessageIDData(pc.startMessageID)
	}

	if len(pc.options.metadata) > 0 {
		cmdSubscribe.Metadata = toKeyValues(pc.options.metadata)
	}

	if len(pc.options.subProperties) > 0 {
		cmdSubscribe.SubscriptionProperties = toKeyValues(pc.options.subProperties)
	}

	// force topic creation is enabled by default so
	// we only need to set the flag when disabling it
	if pc.options.disableForceTopicCreation {
		cmdSubscribe.ForceTopicCreation = proto.Bool(false)
	}

	res, err := pc.client.rpcClient.Request(lr.LogicalAddr, lr.PhysicalAddr, requestID,
		pb.BaseCommand_SUBSCRIBE, cmdSubscribe)

	if err != nil {
		pc.log.WithError(err).Error("Failed to create consumer")
		return err
	}

	if res.Response.ConsumerStatsResponse != nil {
		pc.name = res.Response.ConsumerStatsResponse.GetConsumerName()
	}

	pc._setConn(res.Cnx)
	pc.log.Info("Connected consumer")
	err = pc._getConn().AddConsumeHandler(pc.consumerID, pc)
	if err != nil {
		pc.log.WithError(err).Error("Failed to add consumer handler")
		return err
	}

	msgType := res.Response.GetType()

	switch msgType {
	case pb.BaseCommand_SUCCESS:
		// notify the dispatcher we have connection
		go func() {
			pc.connectedCh <- struct{}{}
		}()
		return nil
	case pb.BaseCommand_ERROR:
		errMsg := res.Response.GetError()
		return fmt.Errorf("%s: %s", errMsg.GetError().String(), errMsg.GetMessage())
	default:
		return newUnexpectedErrMsg(msgType, requestID)
	}
}

func (pc *partitionConsumer) clearQueueAndGetNextMessage() trackingMessageID {
	if pc.getConsumerState() != consumerReady {
		return trackingMessageID{}
	}
	wg := &sync.WaitGroup{}
	wg.Add(1)
	var msgID trackingMessageID

	pc.clearQueueCh <- func(id trackingMessageID) {
		msgID = id
		wg.Done()
	}

	wg.Wait()
	return msgID
}

/**
 * Clear the internal receiver queue and returns the message id of what was the 1st message in the queue that was
 * not seen by the application
 */
func (pc *partitionConsumer) clearReceiverQueue() trackingMessageID {
	nextMessageInQueue := pc.clearQueueAndGetNextMessage()

	if pc.startMessageID.Undefined() {
		return pc.startMessageID
	}

	if !nextMessageInQueue.Undefined() {
		return getPreviousMessage(nextMessageInQueue)
	} else if !pc.lastDequeuedMsg.Undefined() {
		// If the queue was empty we need to restart from the message just after the last one that has been dequeued
		// in the past
		return pc.lastDequeuedMsg
	} else {
		// No message was received or dequeued by this consumer. Next message would still be the startMessageId
		return pc.startMessageID
	}
}

func getPreviousMessage(mid trackingMessageID) trackingMessageID {
	if mid.batchIdx >= 0 {
		return trackingMessageID{
			messageID: messageID{
				ledgerID:     mid.ledgerID,
				entryID:      mid.entryID,
				batchIdx:     mid.batchIdx - 1,
				partitionIdx: mid.partitionIdx,
			},
			tracker:      mid.tracker,
			consumer:     mid.consumer,
			receivedTime: mid.receivedTime,
		}
	}

	// Get on previous message in previous entry
	return trackingMessageID{
		messageID: messageID{
			ledgerID:     mid.ledgerID,
			entryID:      mid.entryID - 1,
			batchIdx:     mid.batchIdx,
			partitionIdx: mid.partitionIdx,
		},
		tracker:      mid.tracker,
		consumer:     mid.consumer,
		receivedTime: mid.receivedTime,
	}
}

func (pc *partitionConsumer) Decompress(msgMeta *pb.MessageMetadata, payload internal.Buffer) (internal.Buffer, error) {
	providerEntry, ok := pc.compressionProviders.Load(msgMeta.GetCompression())
	if !ok {
		newProvider, err := pc.initializeCompressionProvider(msgMeta.GetCompression())
		if err != nil {
			pc.log.WithError(err).Error("Failed to decompress message.")
			return nil, err
		}

		var loaded bool
		providerEntry, loaded = pc.compressionProviders.LoadOrStore(msgMeta.GetCompression(), newProvider)
		if loaded {
			// another thread already loaded this provider, so close the one we just initialized
			newProvider.Close()
		}
	}
	provider, ok := providerEntry.(compression.Provider)
	if !ok {
		err := fmt.Errorf("unexpected compression provider type: %T", providerEntry)
		pc.log.WithError(err).Error("Failed to decompress message.")
		return nil, err
	}

	uncompressed, err := provider.Decompress(nil, payload.ReadableSlice(), int(msgMeta.GetUncompressedSize()))
	if err != nil {
		return nil, err
	}

	return internal.NewBufferWrapper(uncompressed), nil
}

func (pc *partitionConsumer) initializeCompressionProvider(
	compressionType pb.CompressionType) (compression.Provider, error) {
	switch compressionType {
	case pb.CompressionType_NONE:
		return compression.NewNoopProvider(), nil
	case pb.CompressionType_ZLIB:
		return compression.NewZLibProvider(), nil
	case pb.CompressionType_LZ4:
		return compression.NewLz4Provider(), nil
	case pb.CompressionType_ZSTD:
		return compression.NewZStdProvider(compression.Default), nil
	}

	return nil, fmt.Errorf("unsupported compression type: %v", compressionType)
}

func (pc *partitionConsumer) discardCorruptedMessage(msgID *pb.MessageIdData,
	validationError pb.CommandAck_ValidationError) {
	if state := pc.getConsumerState(); state == consumerClosed || state == consumerClosing {
		pc.log.WithField("state", state).Error("Failed to discardCorruptedMessage " +
			"by closing or closed consumer")
		return
	}
	pc.log.WithFields(log.Fields{
		"msgID":           msgID,
		"validationError": validationError,
	}).Error("Discarding corrupted message")

	err := pc.client.rpcClient.RequestOnCnxNoWait(pc._getConn(),
		pb.BaseCommand_ACK, &pb.CommandAck{
			ConsumerId:      proto.Uint64(pc.consumerID),
			MessageId:       []*pb.MessageIdData{msgID},
			AckType:         pb.CommandAck_Individual.Enum(),
			ValidationError: validationError.Enum(),
		})
	if err != nil {
		pc.log.Error("Connection was closed when request ack cmd")
	}
}

// _setConn sets the internal connection field of this partition consumer atomically.
// Note: should only be called by this partition consumer when a new connection is available.
func (pc *partitionConsumer) _setConn(conn internal.Connection) {
	pc.conn.Store(conn)
}

// _getConn returns internal connection field of this partition consumer atomically.
// Note: should only be called by this partition consumer before attempting to use the connection
func (pc *partitionConsumer) _getConn() internal.Connection {
	// Invariant: The conn must be non-nill for the lifetime of the partitionConsumer.
	//            For this reason we leave this cast unchecked and panic() if the
	//            invariant is broken
	return pc.conn.Load().(internal.Connection)
}

func convertToMessageIDData(msgID trackingMessageID) *pb.MessageIdData {
	if msgID.Undefined() {
		return nil
	}

	return &pb.MessageIdData{
		LedgerId: proto.Uint64(uint64(msgID.ledgerID)),
		EntryId:  proto.Uint64(uint64(msgID.entryID)),
	}
}

func convertToMessageID(id *pb.MessageIdData) trackingMessageID {
	if id == nil {
		return trackingMessageID{}
	}

	msgID := trackingMessageID{
		messageID: messageID{
			ledgerID: int64(*id.LedgerId),
			entryID:  int64(*id.EntryId),
		},
	}
	if id.BatchIndex != nil {
		msgID.batchIdx = *id.BatchIndex
	}

	return msgID
}

type chunkedMsgCtx struct {
	totalChunks      int32
	chunkedMsgBuffer internal.Buffer
	lastChunkedMsgID int32
	chunkedMsgIDs    []messageID
	receivedTime     int64

	mu sync.Mutex
}

func newChunkedMsgCtx(numChunksFromMsg int32, totalChunkMsgSize int) *chunkedMsgCtx {
	return &chunkedMsgCtx{
		totalChunks:      numChunksFromMsg,
		chunkedMsgBuffer: internal.NewBuffer(totalChunkMsgSize),
		lastChunkedMsgID: -1,
		chunkedMsgIDs:    make([]messageID, numChunksFromMsg),
		receivedTime:     time.Now().Unix(),
	}
}

func (c *chunkedMsgCtx) refresh(chunkID int32, msgID messageID, partPayload internal.Buffer) {
	c.mu.Lock()
	defer c.mu.Unlock()
	c.chunkedMsgIDs[chunkID] = msgID
	c.chunkedMsgBuffer.Write(partPayload.ReadableSlice())
	c.lastChunkedMsgID = chunkID
}

func (c *chunkedMsgCtx) firstChunkID() messageID {
	c.mu.Lock()
	defer c.mu.Unlock()
	if len(c.chunkedMsgIDs) == 0 {
		return messageID{}
	}
	return c.chunkedMsgIDs[0]
}

func (c *chunkedMsgCtx) lastChunkID() messageID {
	c.mu.Lock()
	defer c.mu.Unlock()
	if len(c.chunkedMsgIDs) == 0 {
		return messageID{}
	}
	return c.chunkedMsgIDs[len(c.chunkedMsgIDs)-1]
}

func (c *chunkedMsgCtx) discard(pc *partitionConsumer) {
	c.mu.Lock()
	defer c.mu.Unlock()

	for _, mid := range c.chunkedMsgIDs {
		pc.log.Info("Removing chunk message-id", mid.String())
		tmid, _ := toTrackingMessageID(mid)
		pc.AckID(tmid)
	}
}

type chunkedMsgCtxMap struct {
	chunkedMsgCtxs map[string]*chunkedMsgCtx
	pendingQueue   *list.List
	maxPending     int
	pc             *partitionConsumer
	mu             sync.Mutex
	closed         bool
}

func newChunkedMsgCtxMap(maxPending int, pc *partitionConsumer) *chunkedMsgCtxMap {
	return &chunkedMsgCtxMap{
		chunkedMsgCtxs: make(map[string]*chunkedMsgCtx, maxPending),
		pendingQueue:   list.New(),
		maxPending:     maxPending,
		pc:             pc,
		mu:             sync.Mutex{},
	}
}

func (c *chunkedMsgCtxMap) addIfAbsent(uuid string, totalChunks int32, totalChunkMsgSize int) {
	c.mu.Lock()
	defer c.mu.Unlock()
	if c.closed {
		return
	}
	if _, ok := c.chunkedMsgCtxs[uuid]; !ok {
		c.chunkedMsgCtxs[uuid] = newChunkedMsgCtx(totalChunks, totalChunkMsgSize)
		c.pendingQueue.PushBack(uuid)
		go c.removeChunkIfExpire(uuid, true, c.pc.options.expireTimeOfIncompleteChunk)
	}
	if c.maxPending > 0 && c.pendingQueue.Len() > c.maxPending {
		go c.removeChunkMessage(uuid, c.pc.options.autoAckIncompleteChunk)
	}
}

func (c *chunkedMsgCtxMap) get(uuid string) *chunkedMsgCtx {
	c.mu.Lock()
	defer c.mu.Unlock()
	if c.closed {
		return nil
	}
	return c.chunkedMsgCtxs[uuid]
}

func (c *chunkedMsgCtxMap) remove(uuid string) {
	c.mu.Lock()
	defer c.mu.Unlock()
	if c.closed {
		return
	}
	delete(c.chunkedMsgCtxs, uuid)
	e := c.pendingQueue.Front()
	for ; e != nil; e = e.Next() {
		if e.Value.(string) == uuid {
			c.pendingQueue.Remove(e)
			break
		}
	}
}

func (c *chunkedMsgCtxMap) removeChunkMessage(uuid string, autoAck bool) {
	c.mu.Lock()
	defer c.mu.Unlock()
	if c.closed {
		return
	}
	ctx, ok := c.chunkedMsgCtxs[uuid]
	if !ok {
		return
	}
	if autoAck {
		ctx.discard(c.pc)
	}
	delete(c.chunkedMsgCtxs, uuid)
	e := c.pendingQueue.Front()
	for ; e != nil; e = e.Next() {
		if e.Value.(string) == uuid {
			c.pendingQueue.Remove(e)
			break
		}
	}
	c.pc.log.Infof("Chunked message [%s] has been removed from chunkedMsgCtxMap", uuid)
}

func (c *chunkedMsgCtxMap) removeChunkIfExpire(uuid string, autoAck bool, expire time.Duration) {
	timer := time.NewTimer(expire)
	<-timer.C
	c.removeChunkMessage(uuid, autoAck)
}

func (c *chunkedMsgCtxMap) Close() {
	c.mu.Lock()
	defer c.mu.Unlock()
	c.closed = true
}

type unAckChunksTracker struct {
	chunkIDs map[chunkMessageID][]messageID
	pc       *partitionConsumer
	mu       sync.Mutex
}

func newUnAckChunksTracker(pc *partitionConsumer) *unAckChunksTracker {
	return &unAckChunksTracker{
		chunkIDs: make(map[chunkMessageID][]messageID),
		pc:       pc,
	}
}

func (u *unAckChunksTracker) add(cmid chunkMessageID, ids []messageID) {
	u.mu.Lock()
	defer u.mu.Unlock()

	u.chunkIDs[cmid] = ids
}

func (u *unAckChunksTracker) get(cmid chunkMessageID) []messageID {
	u.mu.Lock()
	defer u.mu.Unlock()

	return u.chunkIDs[cmid]
}

func (u *unAckChunksTracker) remove(cmid chunkMessageID) {
	u.mu.Lock()
	defer u.mu.Unlock()

	delete(u.chunkIDs, cmid)
}

func (u *unAckChunksTracker) ack(cmid chunkMessageID) error {
	ids := u.get(cmid)
	for _, id := range ids {
		if err := u.pc.AckID(id); err != nil {
			return err
		}
	}
	u.remove(cmid)
	return nil
}

func (u *unAckChunksTracker) nack(cmid chunkMessageID) {
	ids := u.get(cmid)
	for _, id := range ids {
		u.pc.nackTracker.Add(id)
		u.pc.metrics.NacksCounter.Inc()
	}
	u.remove(cmid)
}<|MERGE_RESOLUTION|>--- conflicted
+++ resolved
@@ -376,21 +376,27 @@
 	return convertToMessageID(id), nil
 }
 
-<<<<<<< HEAD
-func (pc *partitionConsumer) AckID(msgID MessageID) error {
-=======
-func (pc *partitionConsumer) AckIDWithResponse(msgID trackingMessageID) error {
+func (pc *partitionConsumer) AckIDWithResponse(msgID MessageID) error {
 	if state := pc.getConsumerState(); state == consumerClosed || state == consumerClosing {
 		pc.log.WithField("state", state).Error("Failed to ack by closing or closed consumer")
 		return errors.New("consumer state is closed")
 	}
 
+	if cmid, ok := toChunkedMessageID(msgID); ok {
+		return pc.unAckChunksTracker.ack(cmid)
+	}
+
+	trackingID, ok := toTrackingMessageID(msgID)
+	if !ok {
+		return errors.New("failed to convert trackingMessageID")
+	}
+
 	ackReq := new(ackRequest)
 	ackReq.doneCh = make(chan struct{})
-	if !msgID.Undefined() && msgID.ack() {
+	if !trackingID.Undefined() && trackingID.ack() {
 		pc.metrics.AcksCounter.Inc()
-		pc.metrics.ProcessingTime.Observe(float64(time.Now().UnixNano()-msgID.receivedTime.UnixNano()) / 1.0e9)
-		ackReq.msgID = msgID
+		pc.metrics.ProcessingTime.Observe(float64(time.Now().UnixNano()-trackingID.receivedTime.UnixNano()) / 1.0e9)
+		ackReq.msgID = trackingID
 		// send ack request to eventsCh
 		pc.eventsCh <- ackReq
 		// wait for the request to complete
@@ -402,8 +408,7 @@
 	return ackReq.err
 }
 
-func (pc *partitionConsumer) AckID(msgID trackingMessageID) error {
->>>>>>> e78dc3c2
+func (pc *partitionConsumer) AckID(msgID MessageID) error {
 	if state := pc.getConsumerState(); state == consumerClosed || state == consumerClosing {
 		pc.log.WithField("state", state).Error("Failed to ack by closing or closed consumer")
 		return errors.New("consumer state is closed")
@@ -419,12 +424,8 @@
 	}
 
 	ackReq := new(ackRequest)
-<<<<<<< HEAD
+	ackReq.doneCh = make(chan struct{})
 	if !trackingID.Undefined() && trackingID.ack() {
-=======
-	ackReq.doneCh = make(chan struct{})
-	if !msgID.Undefined() && msgID.ack() {
->>>>>>> e78dc3c2
 		pc.metrics.AcksCounter.Inc()
 		pc.metrics.ProcessingTime.Observe(float64(time.Now().UnixNano()-trackingID.receivedTime.UnixNano()) / 1.0e9)
 		ackReq.msgID = trackingID
